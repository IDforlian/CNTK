//
// Copyright (c) Microsoft. All rights reserved.
// Licensed under the MIT license. See LICENSE.md file in the project root for full license information.
//
// Note: Despite its name, this file is really about parsing NDL into an actual ComputationNetwork.
//

#define _CRT_SECURE_NO_WARNINGS // "secure" CRT not available on all platforms  --add this at the top of all CPP files that give "function or variable may be unsafe" warnings

#include "Basics.h"
#include "SynchronousExecutionEngine.h"
#include "LinearAlgebraNodes.h"
#include "RecurrentNodes.h"
#include "ConvolutionalNodes.h"
#include "NonlinearityNodes.h"
#include "ReshapingNodes.h"
#include "TensorShape.h"

namespace Microsoft { namespace MSR { namespace CNTK {

using namespace std;

template <class ElemType>
void SynchronousNodeEvaluator<ElemType>::Evaluate(NDLNode<ElemType>* node, const wstring& baseName, const NDLPass pass)
{
    ComputationNetworkBuilder<ElemType> builder(*m_net);

    // constants don't need to be evaluated, they just translate into numbers...
    if (node->GetType() == ndlTypeConstant || node->GetType() == ndlTypeArray)
        return;

    // setup the node parameters, where they start in the parameter list, and how many there are
    // this is needed for the ndlPassResolve step to hookup all the inputs
    int nodeParamStart = 0;
    int nodeParamCount = 0;

    // get the parameters
    std::vector<NDLNode<ElemType>*> parameter = node->GetParameters();

    // get the name for the symbol to be used by CN nodes
    std::wstring name = msra::strfun::utf16(node->GetName());
    if (!baseName.empty())
    {
        name = baseName + L"." + name;
    }

    std::wstring cnNodeType = msra::strfun::utf16(node->GetValue());

    ComputationNodePtr nodePtr;

    // get the node pointer for the node, should be stored in the EvalValue;
    if (pass > ndlPassInitial)
    {
        nodePtr = ComputationNode<ElemType>::FromVoidPtr(node->GetEvalValue());
        if (!nodePtr)
        {
            nodePtr = dynamic_pointer_cast<ComputationNode<ElemType>>(m_net->GetNodeFromName(name));
            node->SetEvalValue(nodePtr.get());
        }
    }

    if (OperationNameOf(InputValue) == cnNodeType || OperationNameOf(SparseInputValue) == cnNodeType)
    {
        bool isSparse = (OperationNameOf(SparseInputValue) == cnNodeType);
        if (parameter.size() < 1)
            RuntimeError("%ls should have 1 or more parameters (tensor dimensions, e.g. [vecdim] or [rows, cols]).", cnNodeType.c_str());

        if (pass == ndlPassInitial)
        {
            // evaluate only scalar parameters
            vector<void*> params = EvaluateParameters(node, baseName, 0, parameter.size(), pass);
            size_t i = 0;
            auto tensorShape = ProcessTensorShapeParameters(node, params, i, /*isImage=*/false, cnNodeType);

            // first look for this node already existing in the network
            // BUGBUG: How does this set the dimensions then?
            if (m_net->NodeNameExists(name))
                nodePtr = dynamic_pointer_cast<ComputationNode<ElemType>>(m_net->GetNodeFromName(name));
            else if (isSparse)
                nodePtr = builder.CreateSparseInputNode(name, tensorShape);
            else
                nodePtr = builder.CreateInputNode(name, tensorShape);
        }
    }
    else if (cnNodeType == L"ImageInput" || cnNodeType == L"SparseImageInput")
    {
        bool isSparse = (cnNodeType == L"SparseImageInput");
        if (parameter.size() < 3 || parameter.size() > 4) // we allow 4 for legacy (numImages, was ignored)
            RuntimeError("%ls should have 3 parameters[imageWidth, imageHeight, imageChannels].", cnNodeType.c_str());

        if (pass == ndlPassInitial)
        {
            // evaluate only scalar parameters
            vector<void*> params = EvaluateParameters(node, baseName, 0, parameter.size(), pass);
            size_t imageWidth    = ((NDLNode<ElemType>*) params[0])->GetScalar();
            size_t imageHeight   = ((NDLNode<ElemType>*) params[1])->GetScalar();
            size_t imageChannels = ((NDLNode<ElemType>*) params[2])->GetScalar();
            ImageLayoutKind imageLayoutKind = ImageLayoutKindFrom(node->GetOptionalParameter("imageLayout", "HWC"));

            if (isSparse)
                nodePtr = builder.CreateSparseInputNode(name, ImageDimensions::AsTensorShape(imageWidth, imageHeight, imageChannels, imageLayoutKind));
            else
                nodePtr = builder.CreateInputNode(name, ImageDimensions::AsTensorShape(imageWidth, imageHeight, imageChannels, imageLayoutKind));
        }
    }
    else if (OperationNameOf(LearnableParameter) == cnNodeType || cnNodeType == L"ImageParameter")
    {
        bool isImage = (cnNodeType == L"ImageParameter");
        if (!isImage)
        {
            if (parameter.size() < 1)
                RuntimeError("%ls should have 1 or more parameters (tensor dimensions, e.g. [vecdim] or [rows, cols]) plus other optional parameters (learningRateMultiplier=[1|0|float], init=[uniform|gaussian|fixedvalue], initValueScale=[1|float], value=[0|float]).", cnNodeType.c_str());
        }
        else
        {
            if (parameter.size() < 3)
<<<<<<< HEAD
                RuntimeError("%ls should have 3 parameters [imageWidth, imageHeight, imageChannels] plus other optional parameters (learningRateMultiplier=[1|0|float], init=[uniform|gaussian|fixedvalue], initValueScale=[1|float], value=[0|float]).", cnNodeType.c_str());
=======
                RuntimeError("%ls should have 3 or more parameters [imageWidth, imageHeight, imageChannels] plus other optional parameters (learningRateMultiplier=[1|0|float], init=[uniform|gaussian|fixedvalue], initValueScale=[1|float], value=[0|float]).", cnNodeType.c_str());
>>>>>>> 88f683ee
        }

        if (pass == ndlPassInitial)
        {
            // evaluate only scalar parameters
            vector<void*> params = EvaluateParameters(node, baseName, 0, parameter.size(), pass);
            size_t i = 0;
            auto tensorShape = ProcessTensorShapeParameters(node, params, i, isImage, cnNodeType);

            // for backward compatibility needsGradient is now subsumed by learningRateMultiplier
            bool gradientUpdateNeeded = node->GetOptionalParameter("needGradient", "true") 
                                     && node->GetOptionalParameter("needsGradient", "true")
                                     && node->GetOptionalParameter("computeGradient", "true");
            float learningRateMultiplier = node->GetOptionalParameter("learningRateMultiplier", "1");
            if (!gradientUpdateNeeded)  // if user has specified needsGradient flag to false
                learningRateMultiplier = 0.0;

            nodePtr = builder.CreateLearnableParameter(name, tensorShape);
            nodePtr->SetLearningRateMultiplier(learningRateMultiplier);
        }
        else if (pass == ndlPassFinal)
        {
            static int randomSeed = 1;
            wstring initString = node->GetOptionalParameter("init", "uniform");
            ElemType initValueScale = node->GetOptionalParameter("initValueScale", "1");
            ElemType value = node->GetOptionalParameter("value", "0");
            bool initOnCPUOnly = node->GetOptionalParameter("initOnCPUOnly", "false");
            int forcedRandomSeed = node->GetOptionalParameter("randomSeed", "-1" /*disabled*/);

            if (EqualCI(initString, L"fixedValue"))
                nodePtr->Value().SetValue(value);
            else if (EqualCI(initString, L"uniform"))
                m_net->InitLearnableParameters(nodePtr, true, forcedRandomSeed < 0 ? randomSeed++ : (unsigned long) forcedRandomSeed, initValueScale, initOnCPUOnly);
            else if (EqualCI(initString, L"gaussian"))
                m_net->InitLearnableParameters(nodePtr, false, forcedRandomSeed < 0 ? randomSeed++ : (unsigned long) forcedRandomSeed, initValueScale, initOnCPUOnly);
            else if (EqualCI(initString, L"fromFile"))
            {
                std::string initFromFilePath = node->GetOptionalParameter("initFromFilePath", "");
                if (initFromFilePath == "")
                    RuntimeError("initFromFilePath must be set when using \"fromFile\" initialization method");
                if (initFromFilePath[0] == '\"' && initFromFilePath[initFromFilePath.size() - 1] == '\"')
                    // remove the opening and closing double quotes
                    initFromFilePath = initFromFilePath.substr(1, initFromFilePath.size() - 2);
                if (!fexists(initFromFilePath))
                    RuntimeError("File pointed to by initFromFilePath does not exist: %s", initFromFilePath.c_str());
                dynamic_pointer_cast<LearnableParameter<ElemType>>(nodePtr)->InitFromFile(msra::strfun::utf16(initFromFilePath));
            }
            else
                RuntimeError("'init' must be one of the values of [ uniform | gaussian | fixedValue ]");
        }
    }
    else if (cnNodeType == L"Constant")
    {
        if (parameter.size() != 1)
            RuntimeError("Constant should have 1 fixed parameter [val] and two optional parameters [rows=[1|yourvalue], cols=[1|yourvalue]].");

        if (pass == ndlPassInitial)
        {
            size_t rows = node->GetOptionalParameter("rows", "1");
            size_t cols = node->GetOptionalParameter("cols", "1");

            nodePtr = builder.CreateLearnableParameter(name, rows, cols);
            nodePtr->SetLearningRateMultiplier(0);
        }
        else if (pass == ndlPassFinal || nodePtr->Value().GetNumElements() != 0)
        {
            ElemType val = parameter[0]->GetScalar();
            nodePtr->Value().SetValue(val);
        }
    }
    else if (cnNodeType == OperationNameOf(RowSliceNode))
    {
        if (parameter.size() != 3)
            RuntimeError("RowSlice should have three parameters. Usage: RowSlice(startRowIndex, numRows, origNodeName.");

        nodeParamCount = 1;
        nodeParamStart = 2;

        if (pass == ndlPassInitial)
        {
            // evaluate only scalar parameters
            vector<void*> params = EvaluateParameters(node, baseName, 0, parameter.size(), pass);
            size_t start_index = ((NDLNode<ElemType>*) params[0])->GetScalar();
            size_t num_rows = ((NDLNode<ElemType>*) params[1])->GetScalar();

            nodePtr = builder.RowSlice(NULL, start_index, num_rows, name);
        }
    }
    else if (cnNodeType == OperationNameOf(RowRepeatNode))
    {
        if (parameter.size() != 2)
            RuntimeError("RowRepeat should have two parameters. Usage: RowRepeat(origNodeName, numRepeats.");

        nodeParamCount = 1;
        nodeParamStart = 0;

        if (pass == ndlPassInitial)
        {
            // evaluate only scalar parameters
            vector<void*> params = EvaluateParameters(node, baseName, 0, parameter.size(), pass);
            size_t num_repeat = ((NDLNode<ElemType>*) params[1])->GetScalar();

            nodePtr = builder.RowRepeat(NULL, num_repeat, name);
        }
    }
    else if (cnNodeType == OperationNameOf(DiagonalNode))
    {
        if (parameter.size() != 1)
            RuntimeError("Diagonal should have one parameter. Usage: Diagonal(origNodeName).");

        nodeParamCount = 1;
        nodeParamStart = 0;

        if (pass == ndlPassInitial)
        {
            // evaluate only scalar parameters
            vector<void*> params = EvaluateParameters(node, baseName, 0, parameter.size(), pass);

            nodePtr = builder.Diagonal(NULL, name);
        }
    }
    else if (cnNodeType == L"Reshape" /*OperationNameOf(ReshapeNode)*/)
    {
        if (parameter.size() < 2 || parameter.size() > 5)
            RuntimeError("Reshape should have two to five parameters. Usage: Reshape(origNodeName, numRows, [imageWidth=], [imageHeight=], [imageChannels=].");

        nodeParamCount = 1;
        nodeParamStart = 0;

        if (pass == ndlPassInitial)
        {
            // evaluate only scalar parameters
            vector<void*> params = EvaluateParameters(node, baseName, 0, parameter.size(), pass);
            size_t num_rows = ((NDLNode<ElemType>*) params[1])->GetScalar();
            size_t img_width = node->GetOptionalParameter("imageWidth", "0");
            size_t img_height = node->GetOptionalParameter("imageHeight", "0");
            size_t img_channels = node->GetOptionalParameter("imageChannels", "0");

            nodePtr = builder.LegacyReshape(NULL, num_rows, ImageDimensions::AsTensorShape(img_width, img_height, img_channels, ImageLayoutKind::HWC /*legacy*/), name); // BUGBUG: use a tensor descriptor instead
        }
    }
    else if (cnNodeType == OperationNameOf(PastValueNode) ||
             cnNodeType == OperationNameOf(FutureValueNode))
    {
        if (parameter.size() < 2 || parameter.size() > 3) // we allow 3 for legacy (cols parameter which is now unused)
            RuntimeError("PastValue or FutureValue should have two to three fixed parameters. Usage: PastValue(rows, input, [timeStep=1, defaultHiddenActivity=0.1]).");
        // TODO: allow a tensor descriptor. Or allow 0 (inference). Maybe already supported--check this.

        nodeParamCount = 1;                            // number of inputs
        nodeParamStart = parameter.size() > 2 ? 2 : 1; // index of input

        if (pass == ndlPassInitial)
        {
            // evaluate only scalar parameters
            vector<void*> params = EvaluateParameters(node, baseName, 0, parameter.size(), pass);
            size_t rows = ((NDLNode<ElemType>*) params[0])->GetScalar();
            // if we have three parameters the second is columns
            // ignore legacy size_t cols = parameter.size() > 2 ? ((NDLNode<ElemType>*)params[1])->GetScalar() : 1;

            float defaultHiddenActivity = node->GetOptionalParameter("defaultHiddenActivity", "0.1"); // TODO: parameter should be called 'defaultHiddenActivation'

            // for backward compatibility we check 'timeStep' first
            size_t timeStep = node->GetOptionalParameter("timeStep", "1");
            if (timeStep == 1)
                timeStep = node->GetOptionalParameter("delayTime", "1");

            if (cnNodeType == OperationNameOf(PastValueNode))
                nodePtr = builder.PastValue(NULL, defaultHiddenActivity, rows, timeStep, name);
            else
                nodePtr = builder.FutureValue(NULL, defaultHiddenActivity, rows, timeStep, name);
        }
    }
    else if (cnNodeType == OperationNameOf(ConvolutionNode))
    {
        if (parameter.size() != 7)
            RuntimeError("%ls should have 7 fixed parameters[weightNodeName, inputValueNodeName, kernelWidth, kernelHeight, outputChannels,horizontalSubsample, verticalSubsample] and two optional parameters [zeroPadding = [false|yourvalue], maxTempMemSizeInSamples = [0|yourvalue], imageLayout = \"HWC\"|\"cudnn\"].", cnNodeType.c_str());

        // setup the parameter position of children so we can hook them up later
        nodeParamCount = 2;
        nodeParamStart = 0;

        if (pass == ndlPassInitial)
        {
            int id = 2; // skip weightNode and inputValueNode

            // evaluate only scalar parameters
            vector<void*> params = EvaluateParameters(node, baseName, id, parameter.size() - id, pass);
            id = 0; // reset counter because the params array starts at zero
            size_t kernelWidth = ((NDLNode<ElemType>*) params[id++])->GetScalar();
            size_t kernelHeight = ((NDLNode<ElemType>*) params[id++])->GetScalar();
            size_t outputChannels = ((NDLNode<ElemType>*) params[id++])->GetScalar();
            size_t horizontalSubsample = ((NDLNode<ElemType>*) params[id++])->GetScalar();
            size_t verticalSubsample = ((NDLNode<ElemType>*) params[id++])->GetScalar();
            assert(id == 5);

            // optional
            ImageLayoutKind imageLayoutKind = ImageLayoutKindFrom(node->GetOptionalParameter("imageLayout", "HWC"));
            bool zeroPadding = node->GetOptionalParameter("zeroPadding", "false");
            size_t maxTempMemSizeInSamples = node->GetOptionalParameter("maxTempMemSizeInSamples", "0");

            nodePtr = builder.Convolution(NULL, NULL, kernelWidth, kernelHeight, outputChannels,
                                          horizontalSubsample, verticalSubsample, imageLayoutKind, zeroPadding, maxTempMemSizeInSamples, name);
        }
    }
    else if (cnNodeType == OperationNameOf(MaxPoolingNode))
    {
        if (parameter.size() != 5)
            RuntimeError("%ls should have 5 parameters[inputValueNodeName, windowWidth, windowHeight, horizontalSubsample, verticalSubsample, imageLayout = \"HWC\"|\"cudnn\"].", cnNodeType.c_str());

        // setup the parameter position of children so we can hook them up later
        nodeParamCount = 1;
        nodeParamStart = 0;

        if (pass == ndlPassInitial)
        {
            int id = 1; // skip inputValueNode

            // evaluate only scalar parameters
            vector<void*> params = EvaluateParameters(node, baseName, id, parameter.size() - id, pass);
            id = 0; // reset counter because the params array starts at zero
            size_t windowWidth = ((NDLNode<ElemType>*) params[id++])->GetScalar();
            size_t windowHeight = ((NDLNode<ElemType>*) params[id++])->GetScalar();
            size_t horizontalSubsample = ((NDLNode<ElemType>*) params[id++])->GetScalar();
            size_t verticalSubsample = ((NDLNode<ElemType>*) params[id++])->GetScalar();
            assert(id == 4);

            ImageLayoutKind imageLayoutKind = ImageLayoutKindFrom(node->GetOptionalParameter("imageLayout", "HWC"));

            nodePtr = builder.MaxPooling(NULL, /*inputWidth,inputHeight, channels,*/ windowWidth, windowHeight,
                                         horizontalSubsample, verticalSubsample, imageLayoutKind, name);
        }
    }
    else if (cnNodeType == OperationNameOf(AveragePoolingNode))
    {
        if (parameter.size() != 5)
            RuntimeError("%ls should have 5 parameters[inputValueNodeName, windowWidth, windowHeight, horizontalSubsample, verticalSubsample, imageLayout = \"HWC\"|\"cudnn\"].", cnNodeType.c_str());

        // setup the parameter position of children so we can hook them up later
        nodeParamCount = 1;
        nodeParamStart = 0;

        if (pass == ndlPassInitial)
        {
            int id = 1; // skip inputValueNode

            // evaluate only scalar parameters
            vector<void*> params = EvaluateParameters(node, baseName, id, parameter.size() - id, pass);
            id = 0; // reset counter because the params array starts at zero
            size_t windowWidth = ((NDLNode<ElemType>*) params[id++])->GetScalar();
            size_t windowHeight = ((NDLNode<ElemType>*) params[id++])->GetScalar();
            size_t horizontalSubsample = ((NDLNode<ElemType>*) params[id++])->GetScalar();
            size_t verticalSubsample = ((NDLNode<ElemType>*) params[id++])->GetScalar();
            assert(id == 4);

            ImageLayoutKind imageLayoutKind = ImageLayoutKindFrom(node->GetOptionalParameter("imageLayout", "HWC"));

            nodePtr = builder.AveragePooling(NULL, /*inputWidth,inputHeight, channels,*/ windowWidth, windowHeight,
                                             horizontalSubsample, verticalSubsample, imageLayoutKind, name);
        }
    }
    else if (cnNodeType == OperationNameOf(BatchNormalizationNode))
    {
        if (parameter.size() != 5)
            RuntimeError("%ls should have 5 fixed parameters[inputValueNodeName, scale, bias, runMean, runInvStdDev].", cnNodeType.c_str());

        // setup the parameter position of children so we can hook them up later
        nodeParamCount = 5;
        nodeParamStart = 0;

        if (pass == ndlPassInitial)
        {
            int id = 5; // skip inputValueNode, scale and bias, runMean, runInvStdDev.
            // evaluate only scalar parameters
            vector<void*> params = EvaluateParameters(node, baseName, id, parameter.size() - id, pass);

            // Optional parameters
            bool eval = node->GetOptionalParameter("eval", "false");
            bool spatial = node->GetOptionalParameter("spatial", "false");
            double normTimeConst = node->GetOptionalParameter("normalizationTimeConstant", "0");
            double epsilon = node->GetOptionalParameter("epsilon", "0.00001");
            std::wstring bnEngineS = node->GetOptionalParameter("engine", "cntk");
            bool useCntkEngine;
            if (EqualCI(bnEngineS, L"cntk"))
                useCntkEngine = true;
            else if (EqualCI(bnEngineS, L"cudnn"))
                useCntkEngine = false;
            else
                InvalidArgument("Unsupported batch normalization engine, choose either \"cntk\"(default) or \"cudnn\".");
            ImageLayoutKind imageLayoutKind = ImageLayoutKindFrom(node->GetOptionalParameter("imageLayout", "CHW"));

            nodePtr = builder.BatchNormalization(nullptr, nullptr, nullptr, nullptr, nullptr, eval, spatial, normTimeConst, epsilon, useCntkEngine, imageLayoutKind, name);
        }
    }
    else
    {

        // setup the variables for node parameter processing
        nodeParamCount = parameter.size(); // all parameters are nodes in standard nodes
        nodeParamStart = 0;

        if (pass == ndlPassInitial)
        {
            nodePtr = builder.CreateComputationNode(node->GetValue(), name);
        }
    }

    switch (pass)
    {
    case ndlPassInitial:
        node->SetEvalValue(nodePtr.get());
        // evaluate parameters
        EvaluateParameters(node, baseName, nodeParamStart, nodeParamCount, pass);
        break;
    case ndlPassResolve:
    {
        std::vector<void*> inputs = EvaluateParameters(node, baseName, nodeParamStart, nodeParamCount, pass);

        if (cnNodeType == OperationNameOf(RowStackNode)) // support variable length inputs
        {
            std::vector<ComputationNodeBasePtr> inputNodes;
            inputNodes.resize(inputs.size());
            for (int i = 0; i < inputs.size(); i++)
                inputNodes[i] = ComputationNode<ElemType>::FromVoidPtr(inputs[i]);

            nodePtr->AttachInputs(inputNodes);
        }
        else
        {
            switch (inputs.size())
            {
            // TODO: just use a vector attach
            case 1:
                nodePtr->AttachInputs(ComputationNode<ElemType>::FromVoidPtr(inputs[0]));
                break;
            case 2:
                nodePtr->AttachInputs(ComputationNode<ElemType>::FromVoidPtr(inputs[0]), ComputationNode<ElemType>::FromVoidPtr(inputs[1]));
                break;
            case 3:
                nodePtr->AttachInputs(ComputationNode<ElemType>::FromVoidPtr(inputs[0]), ComputationNode<ElemType>::FromVoidPtr(inputs[1]), ComputationNode<ElemType>::FromVoidPtr(inputs[2]));
                break;
            case 4:
                nodePtr->AttachInputs(ComputationNode<ElemType>::FromVoidPtr(inputs[0]), ComputationNode<ElemType>::FromVoidPtr(inputs[1]), ComputationNode<ElemType>::FromVoidPtr(inputs[2]), ComputationNode<ElemType>::FromVoidPtr(inputs[3]));
                break;
            case 5:
                nodePtr->AttachInputs(ComputationNode<ElemType>::FromVoidPtr(inputs[0]), ComputationNode<ElemType>::FromVoidPtr(inputs[1]), ComputationNode<ElemType>::FromVoidPtr(inputs[2]), ComputationNode<ElemType>::FromVoidPtr(inputs[3]), ComputationNode<ElemType>::FromVoidPtr(inputs[4]));
                break;
            case 6:
                nodePtr->AttachInputs(ComputationNode<ElemType>::FromVoidPtr(inputs[0]), ComputationNode<ElemType>::FromVoidPtr(inputs[1]), ComputationNode<ElemType>::FromVoidPtr(inputs[2]), ComputationNode<ElemType>::FromVoidPtr(inputs[3]), ComputationNode<ElemType>::FromVoidPtr(inputs[4]), ComputationNode<ElemType>::FromVoidPtr(inputs[5]));
                break;
            default:
                if (nodeParamCount > 0)
                    RuntimeError("Invalid number of parameters name = '%s' call = '%s'\n", node->GetName().c_str(), node->GetValue().c_str());
                break;
            }
        }
        // process common optional parameters (currently only "tag");
        ProcessOptionalParameters(node);
        break;
    }
    case ndlPassFinal:
        break;
    }
}

// ProcessTensorShapeParameters - assume positional parameters starting from position i are tensor dimensions--parse those.
// Is isImage then must be a 3D tensor, which is interpreted as (W,H,C), and optional parameter 'imageLayout' says how.
template <class ElemType>
TensorShape SynchronousNodeEvaluator<ElemType>::ProcessTensorShapeParameters(const NDLNode<ElemType>* node, const vector<void*>& params, size_t& i, bool isImage, const wstring& cnNodeType /*for error messages only*/)
{
    // gather dims
    vector<size_t> dims;
    dims.push_back(((NDLNode<ElemType>*) params[i])->GetScalar()); // first is mandatory
    for (i++; i < params.size(); i++)
        dims.push_back(((NDLNode<ElemType>*) params[i])->GetScalar());

    // if image then interpret as W, H, C with layout according to optional imageLayout parameter
    // If more than 3 parameters are given, then we assume that this is for a Times operation and interpret the last 3 dimensions according to imageLayout.
    if (isImage)
    {
        if (dims.size() < 3)
            RuntimeError("%ls should have 3 or more parameters [width, height, numChannels].", cnNodeType.c_str());
        ImageLayoutKind imageLayoutKind = ImageLayoutKindFrom(node->GetOptionalParameter("imageLayout", "HWC"));
        size_t k0 = dims.size() - 3; // last 3 need to be arranged
        SmallVector<size_t> imageDims = ImageDimensions::AsTensorShape(dims[k0 + 0], dims[k0 + 1], dims[k0 + 2], imageLayoutKind).GetDims();
        for (size_t k = 0; k < 3; k++)
            dims[k0 + k] = imageDims[k];
    }

    // turn into tensor
    return TensorShape(dims);
}

template class SynchronousExecutionEngine<float>;
template class SynchronousExecutionEngine<double>;

}}}<|MERGE_RESOLUTION|>--- conflicted
+++ resolved
@@ -114,11 +114,7 @@
         else
         {
             if (parameter.size() < 3)
-<<<<<<< HEAD
-                RuntimeError("%ls should have 3 parameters [imageWidth, imageHeight, imageChannels] plus other optional parameters (learningRateMultiplier=[1|0|float], init=[uniform|gaussian|fixedvalue], initValueScale=[1|float], value=[0|float]).", cnNodeType.c_str());
-=======
                 RuntimeError("%ls should have 3 or more parameters [imageWidth, imageHeight, imageChannels] plus other optional parameters (learningRateMultiplier=[1|0|float], init=[uniform|gaussian|fixedvalue], initValueScale=[1|float], value=[0|float]).", cnNodeType.c_str());
->>>>>>> 88f683ee
         }
 
         if (pass == ndlPassInitial)
